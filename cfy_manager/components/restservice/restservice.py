--- conflicted
+++ resolved
@@ -20,12 +20,8 @@
 import base64
 import urllib2
 import subprocess
-<<<<<<< HEAD
 from os.path import join
-=======
 from tempfile import mkdtemp
-from os.path import join, islink, isdir
->>>>>>> 43820e11
 
 from .. import (
     AGENT,
@@ -81,53 +77,6 @@
     config[RESTSERVICE][VENV] = REST_VENV
 
 
-<<<<<<< HEAD
-=======
-def _deploy_sudo_commands():
-    sudoers.deploy_sudo_command_script(
-        script='/usr/bin/systemctl',
-        description='Run systemctl'
-    )
-    sudoers.deploy_sudo_command_script(
-        script='/usr/sbin/shutdown',
-        description='Perform shutdown (reboot)'
-    )
-    sudoers.deploy_sudo_command_script(
-        'set-manager-ssl.py',
-        'Script for setting manager SSL',
-        component=RESTSERVICE,
-        render=False
-    )
-
-
-def _configure_dbus():
-    # link dbus-python-1.1.1-9.el7.x86_64 to the venv for `cfy status`
-    # (module in pypi is very old)
-    site_packages = 'lib64/python2.7/site-packages'
-    dbus_relative_path = join(site_packages, 'dbus')
-    dbuslib = join('/usr', dbus_relative_path)
-    dbus_glib_bindings = join('/usr', site_packages, '_dbus_glib_bindings.so')
-    dbus_bindings = join('/usr', site_packages, '_dbus_bindings.so')
-    if isdir(dbuslib):
-        dbus_venv_path = join(REST_VENV, dbus_relative_path)
-        if not islink(dbus_venv_path):
-            ln(source=dbuslib, target=dbus_venv_path, params='-sf')
-            ln(source=dbus_bindings, target=dbus_venv_path, params='-sf')
-        if not islink(join(REST_VENV, site_packages)):
-            ln(source=dbus_glib_bindings, target=join(
-               REST_VENV, site_packages), params='-sf')
-    else:
-        logger.warn('Could not find dbus install, cfy status will not work')
-
-
-def _install():
-    source_url = config[RESTSERVICE][SOURCES]['restservice_source_url']
-    yum_install(source_url)
-
-    _configure_dbus()
-
-
->>>>>>> 43820e11
 def _deploy_rest_configuration():
     logger.info('Deploying REST Service Configuration file...')
     conf_path = join(HOME_DIR, 'cloudify-rest.conf')
@@ -378,14 +327,6 @@
 
 def remove():
     logger.notice('Removing Restservice...')
-<<<<<<< HEAD
     systemd.remove(RESTSERVICE, service_file=False)
     yum_remove('cloudify-rest-service')
-    logger.notice('Rest Service successfully installed')
-=======
-    remove_notice(RESTSERVICE)
-    remove_logrotate(RESTSERVICE)
-    systemd.remove(RESTSERVICE)
-    _remove_files()
-    logger.notice('Rest Service successfully removed')
->>>>>>> 43820e11
+    logger.notice('Rest Service successfully removed')