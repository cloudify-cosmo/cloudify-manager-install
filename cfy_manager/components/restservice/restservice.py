#########
# Copyright (c) 2017 GigaSpaces Technologies Ltd. All rights reserved
#
# Licensed under the Apache License, Version 2.0 (the "License");
# you may not use this file except in compliance with the License.
# You may obtain a copy of the License at
#
#       http://www.apache.org/licenses/LICENSE-2.0
#
# Unless required by applicable law or agreed to in writing, software
# distributed under the License is distributed on an "AS IS" BASIS,
#  * WITHOUT WARRANTIES OR CONDITIONS OF ANY KIND, either express or implied.
#  * See the License for the specific language governing permissions and
#  * limitations under the License.

import os
import json
import random
import string
import base64
import urllib2
import subprocess
from os.path import join
from tempfile import mkdtemp
<<<<<<< HEAD
=======
from os.path import join
>>>>>>> e499bb10

from .. import (
    AGENT,
    SOURCES,
    CONFIG,
    SCRIPTS,
    HOME_DIR_KEY,
    LOG_DIR_KEY,
    VENV,
    SECURITY,
    ENDPOINT_IP,
    PROVIDER_CONTEXT
)

from ..service_names import RESTSERVICE, MANAGER, RABBITMQ, POSTGRESQL

from ... import constants
from ...config import config
from ...logger import get_logger
from ...exceptions import BootstrapError, NetworkError

from ...utils import common, sudoers
from ...utils.systemd import systemd
from ...utils.install import yum_install, yum_remove
from ...utils.network import get_auth_headers, wait_for_port
from ...utils.files import deploy
from ...utils.files import write_to_tempfile, write_to_file


HOME_DIR = '/opt/manager'
REST_VENV = join(HOME_DIR, 'env')
LOG_DIR = join(constants.BASE_LOG_DIR, 'rest')
CONFIG_PATH = join(constants.COMPONENTS_DIR, RESTSERVICE, CONFIG)
SCRIPTS_PATH = join(constants.COMPONENTS_DIR, RESTSERVICE, SCRIPTS)
RESTSERVICE_RESOURCES = join(constants.BASE_RESOURCES_PATH, RESTSERVICE)

logger = get_logger(RESTSERVICE)


def _random_alphanumeric(result_len=31):
    """
    :return: random string of unique alphanumeric characters
    """
    ascii_alphanumeric = string.ascii_letters + string.digits
    return ''.join(
        random.SystemRandom().sample(ascii_alphanumeric, result_len))


def _make_paths():
    # Used in the service templates
    config[RESTSERVICE][HOME_DIR_KEY] = HOME_DIR
    config[RESTSERVICE][LOG_DIR_KEY] = LOG_DIR
    config[RESTSERVICE][VENV] = REST_VENV


def _deploy_rest_configuration():
    logger.info('Deploying REST Service Configuration file...')
    conf_path = join(HOME_DIR, 'cloudify-rest.conf')
    deploy(join(CONFIG_PATH, 'cloudify-rest.conf'), conf_path)
    common.chown(constants.CLOUDIFY_USER, constants.CLOUDIFY_GROUP, conf_path)


def _deploy_authorization_configuration():
    logger.info('Deploying REST authorization configuration file...')
    conf_path = join(HOME_DIR, 'authorization.conf')
    deploy(join(CONFIG_PATH, 'authorization.conf'), conf_path)
    common.chown(constants.CLOUDIFY_USER, constants.CLOUDIFY_GROUP, conf_path)


def _pre_create_snapshot_paths():
    for resource_dir in (
            'blueprints',
            'deployments',
            'uploaded-blueprints',
            'snapshots',
            'plugins'
    ):
        path = join(constants.MANAGER_RESOURCES_HOME, resource_dir)
        common.mkdir(path)


def _deploy_security_configuration():
    logger.info('Deploying REST Security configuration file...')

    # Generating random hash salt and secret key
    security_configuration = {
        'hash_salt': base64.b64encode(os.urandom(32)),
        'secret_key': base64.b64encode(os.urandom(32)),
        'encoding_alphabet': _random_alphanumeric(),
        'encoding_block_size': 24,
        'encoding_min_length': 5
    }
    security_configuration.update(config[MANAGER][SECURITY])
    config[RESTSERVICE][SECURITY] = security_configuration

    # Pre-creating paths so permissions fix can work correctly in mgmtworker
    _pre_create_snapshot_paths()
    common.chown(
        constants.CLOUDIFY_USER,
        constants.CLOUDIFY_GROUP,
        constants.MANAGER_RESOURCES_HOME
    )
    rest_security_path = join(HOME_DIR, 'rest-security.conf')
    write_to_file(security_configuration, rest_security_path, json_dump=True)
    common.chown(
        constants.CLOUDIFY_USER,
        constants.CLOUDIFY_GROUP,
        rest_security_path
    )
    common.chmod('g+r', rest_security_path)


def _allow_creating_cluster():
    systemd_run = '/usr/bin/systemd-run'
    journalctl = '/usr/bin/journalctl'

    create_cluster_node = join(HOME_DIR, 'env', 'bin', 'create_cluster_node')
    cluster_unit_name = 'cloudify-ha-cluster'

    cmd = '{0} --unit {1} {2} --config *'.format(
        systemd_run,
        cluster_unit_name,
        create_cluster_node
    )
    sudoers.allow_user_to_sudo_command(cmd, description='Start a cluster')

    cmd = '{0} --unit {1}*'.format(journalctl, cluster_unit_name)
    sudoers.allow_user_to_sudo_command(cmd, description='Read cluster logs')


def _calculate_worker_count():
    gunicorn_config = config[RESTSERVICE]['gunicorn']
    worker_count = gunicorn_config['worker_count']
    max_worker_count = gunicorn_config['max_worker_count']
    if not worker_count:
        # Calculate number of processors
        nproc = int(subprocess.check_output('nproc'))
        worker_count = nproc * 2 + 1

    if worker_count > max_worker_count:
        worker_count = max_worker_count

    gunicorn_config['worker_count'] = worker_count


def _configure_restservice():
    _calculate_worker_count()
    _deploy_rest_configuration()
    _deploy_security_configuration()
    _deploy_authorization_configuration()
    _allow_creating_cluster()


def _get_provider_context():
    context = {'cloudify': config[PROVIDER_CONTEXT]}
    context['cloudify']['cloudify_agent'] = config[AGENT]
    return context


def _create_db_tables_and_add_defaults():
    # TODO: Separate into its own component
    logger.info('Creating SQL tables and adding default values...')
    script_name = 'create_tables_and_add_defaults.py'
    script_path = join(SCRIPTS_PATH, script_name)

    # A dictionary with all the information necessary for the script to run
    args_dict = {
        'hash_salt': config[RESTSERVICE][SECURITY]['hash_salt'],
        'secret_key': config[RESTSERVICE][SECURITY]['secret_key'],
        'admin_username': config[MANAGER][SECURITY]['admin_username'],
        'admin_password': config[MANAGER][SECURITY]['admin_password'],
        'amqp_host': config[RABBITMQ][ENDPOINT_IP],
        'amqp_username': config[RABBITMQ]['username'],
        'amqp_password': config[RABBITMQ]['password'],
        'postgresql_host': config[POSTGRESQL]['host'],
        'provider_context': _get_provider_context(),
        'authorization_file_path': join(HOME_DIR, 'authorization.conf'),
        'db_migrate_dir': join(
            constants.MANAGER_RESOURCES_HOME,
            'cloudify',
            'migrations'
        )
    }

    # The script won't have access to the config, so we dump the relevant args
    # to a JSON file, and pass its path to the script
    args_json_path = write_to_tempfile(args_dict, json_dump=True)

    # Directly calling with this python bin, in order to make sure it's run
    # in the correct venv
    python_path = join(HOME_DIR, 'env', 'bin', 'python')
    result = common.sudo([python_path, script_path, args_json_path])

    _log_results(result)


def _log_results(result):
    """Log stdout/stderr output from the script
    """
    if result.aggr_stdout:
        output = result.aggr_stdout.split('\n')
        output = [line.strip() for line in output if line.strip()]
        for line in output[:-1]:
            logger.debug(line)
        logger.info(output[-1])
    if result.aggr_stderr:
        output = result.aggr_stderr.split('\n')
        output = [line.strip() for line in output if line.strip()]
        for line in output:
            logger.error(line)


def _verify_restservice():
    """To verify that the REST service is working, GET the blueprints list.

    There's nothing special about the blueprints endpoint, it's simply one
    that also requires the storage backend to be up, so if it works, there's
    a good chance everything is configured correctly.
    """
    rest_port = config[RESTSERVICE]['port']
    url = 'http://{0}:{1}/api/v2.1/blueprints'.format('127.0.0.1', rest_port)

    wait_for_port(rest_port)
    req = urllib2.Request(url, headers=get_auth_headers())

    try:
        response = urllib2.urlopen(req)
    # keep an erroneous HTTP response to examine its status code, but still
    # abort on fatal errors like being unable to connect at all
    except urllib2.HTTPError as e:
        response = e
    except urllib2.URLError as e:
        raise NetworkError(
            'REST service returned an invalid response: {0}'.format(e))
    if response.code == 401:
        raise NetworkError(
            'Could not connect to the REST service: '
            '401 unauthorized. Possible access control misconfiguration'
        )
    if response.code != 200:
        raise NetworkError(
            'REST service returned an unexpected response: '
            '{0}'.format(response.code)
        )

    try:
        json.load(response)
    except ValueError as e:
        raise BootstrapError(
            'REST service returned malformed JSON: {0}'.format(e))


def _start_restservice():
    systemd.restart(RESTSERVICE)
    systemd.verify_alive(RESTSERVICE)

    logger.info('Verifying Rest service is working as expected...')
    _verify_restservice()


def _configure():
    _make_paths()
    _configure_restservice()
    systemd.configure(RESTSERVICE)
    _create_db_tables_and_add_defaults()
    _start_restservice()


def _remove_files():
    """
    Remove all files related to the REST service and uninstall the RPM,
    but don't remove the spec files which are handled by the installation RPM
    """
    tmp_dir = mkdtemp()
    # Keep the spec files in a temp location
    common.move(join(constants.MANAGER_RESOURCES_HOME, 'spec'), tmp_dir)

    # Removing the RPM before recreating /opt/manager/resources, because
    # yum remove will delete this folder
    yum_remove('cloudify-rest-service')

    # Recreate /opt/manager/resources and move the spec files back in
    common.mkdir(constants.MANAGER_RESOURCES_HOME)
    common.move(join(tmp_dir, 'spec'), constants.MANAGER_RESOURCES_HOME)

    common.remove(tmp_dir)


def install():
    logger.notice('Installing Rest Service...')
<<<<<<< HEAD
    source_url = config[RESTSERVICE][SOURCES]['restservice_source_url']
    yum_install(source_url)
=======
    yum_install(config[RESTSERVICE][SOURCES]['restservice_source_url'])
>>>>>>> e499bb10
    _configure()
    logger.notice('Rest Service successfully installed')


def configure():
    logger.notice('Configuring Rest Service...')
    _configure()
    logger.notice('Rest Service successfully configured')


def remove():
    logger.notice('Removing Restservice...')
    systemd.remove(RESTSERVICE, service_file=False)
<<<<<<< HEAD
    yum_remove('cloudify-rest-service')
    logger.notice('Rest Service successfully removed')
=======
    _remove_files()
    logger.notice('Rest Service successfully installed')
>>>>>>> e499bb10
<|MERGE_RESOLUTION|>--- conflicted
+++ resolved
@@ -22,10 +22,6 @@
 import subprocess
 from os.path import join
 from tempfile import mkdtemp
-<<<<<<< HEAD
-=======
-from os.path import join
->>>>>>> e499bb10
 
 from .. import (
     AGENT,
@@ -316,12 +312,7 @@
 
 def install():
     logger.notice('Installing Rest Service...')
-<<<<<<< HEAD
-    source_url = config[RESTSERVICE][SOURCES]['restservice_source_url']
-    yum_install(source_url)
-=======
     yum_install(config[RESTSERVICE][SOURCES]['restservice_source_url'])
->>>>>>> e499bb10
     _configure()
     logger.notice('Rest Service successfully installed')
 
@@ -335,10 +326,5 @@
 def remove():
     logger.notice('Removing Restservice...')
     systemd.remove(RESTSERVICE, service_file=False)
-<<<<<<< HEAD
-    yum_remove('cloudify-rest-service')
-    logger.notice('Rest Service successfully removed')
-=======
     _remove_files()
-    logger.notice('Rest Service successfully installed')
->>>>>>> e499bb10
+    logger.notice('Rest Service successfully removed')