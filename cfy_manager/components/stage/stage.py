--- conflicted
+++ resolved
@@ -58,15 +58,9 @@
 
 
 class Stage(BaseComponent):
-<<<<<<< HEAD
-    def __init__(self, skip_installation):
-        super(Stage, self).__init__(skip_installation)
-=======
     def _create_paths(self):
-        common.mkdir(NODEJS_DIR)
         common.mkdir(HOME_DIR)
         common.mkdir(LOG_DIR)
->>>>>>> c45fd24a
 
     def _set_community_mode(self):
         community_mode = '' if is_premium_installed else '-mode community'
@@ -203,30 +197,6 @@
         systemd.verify_alive(STAGE)
         wait_for_port(8088)
 
-<<<<<<< HEAD
-    def _start_and_validate_stage(self):
-        self._set_community_mode()
-        systemd.configure(STAGE,
-                          user=STAGE_USER, group=STAGE_GROUP)
-
-        logger.info('Starting Stage service...')
-        systemd.restart(STAGE)
-        self._verify_stage_alive()
-
-    def _configure(self):
-        self._set_db_url()
-        self._set_internal_manager_ip()
-        self._run_db_migrate()
-        self._start_and_validate_stage()
-=======
-    def _add_snapshot_sudo_command(self):
-        sudoers.allow_user_to_sudo_command(
-            full_command='/opt/nodejs/bin/node',
-            description='Allow snapshots to restore stage',
-            allow_as=STAGE_USER,
-        )
->>>>>>> c45fd24a
-
     def install(self):
         if config[STAGE]['skip_installation']:
             logger.info('Skipping Stage installation.')
@@ -240,8 +210,6 @@
         self._set_db_url()
         self._set_internal_manager_ip()
         self._set_community_mode()
-        config[STAGE][SERVICE_USER] = STAGE_USER
-        config[STAGE][SERVICE_GROUP] = STAGE_GROUP
         systemd.configure(STAGE, user=STAGE_USER, group=STAGE_GROUP)
         logger.notice('Stage successfully configured!')
 
