--- conflicted
+++ resolved
@@ -315,15 +315,11 @@
     _validate_force(force, 'remove')
     logger.notice('Removing Cloudify Manager...')
 
-<<<<<<< HEAD
+    should_stop = _is_manager_installed()
+
     for component in COMPONENTS.values():
-=======
-    should_stop = _is_manager_installed()
-
-    for component in COMPONENTS:
         if should_stop and hasattr(component, 'stop'):
             component.stop()
->>>>>>> ee32d9f8
         component.remove()
 
     if _is_manager_installed():
